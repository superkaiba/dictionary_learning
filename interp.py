import random
from circuitsvis.activations import text_neuron_activations
from einops import rearrange
import torch as t
from collections import namedtuple
import umap
import pandas as pd
import plotly.express as px
<<<<<<< HEAD

def list_decode(model, x):
    if isinstance(x, int):
        return model.tokenizer.decode(x)
    else:
        return [list_decode(model, y) for y in x]
    

def random_feature(model, submodule, autoencoder, buffer,
                   num_examples=10):
    inputs = buffer.tokenized_batch()
    with model.generate(max_new_tokens=1, pad_token_id=model.tokenizer.pad_token_id) as generator:
        with generator.invoke(inputs['input_ids'], scan=False) as invoker:
            hidden_states = submodule.output.save()
    dictionary_activations = autoencoder.encode(hidden_states.value)
    num_features = dictionary_activations.shape[2]
    feat_idx = random.randint(0, num_features-1)
    
    flattened_acts = rearrange(dictionary_activations, 'b n d -> (b n) d')
    acts = dictionary_activations[:, :, feat_idx].cpu()
    flattened_acts = rearrange(acts, 'b l -> (b l)')
    top_indices = t.argsort(flattened_acts, dim=0, descending=True)[:num_examples]
    batch_indices = top_indices // acts.shape[1]
    token_indices = top_indices % acts.shape[1]

    tokens = [
        inputs['input_ids'][batch_idx, :token_idx+1].tolist() for batch_idx, token_idx in zip(batch_indices, token_indices)
    ]
    tokens = list_decode(model, tokens)
    activations = [
        acts[batch_idx, :token_id+1, None, None] for batch_idx, token_id in zip(batch_indices, token_indices)
    ]

    return (feat_idx, tokens, activations)
=======
>>>>>>> b1b44f12

def feature_effect(
        model,
        submodule,
        dictionary,
        feature,
        inputs,
        add_residual=True, # whether to compensate for dictionary reconstruction error by adding residual
        k=10,
        largest=True,
):
    """
    Effect of ablating the feature on top k predictions for next token.
    """
    # clean run
<<<<<<< HEAD
    with model.invoke(inputs) as invoker:
=======
    with model.trace(inputs):
>>>>>>> b1b44f12
        if dictionary is None:
            pass
        elif not add_residual: # run hidden state through autoencoder
            if type(submodule.output.shape) == tuple:
                submodule.output[0][:] = dictionary(submodule.output[0])
            else:
                submodule.output = dictionary(submodule.output)
<<<<<<< HEAD
    clean_logits = invoker.output.logits[:, -1, :]
    clean_logprobs = t.nn.functional.log_softmax(clean_logits, dim=-1)

    # ablated run
    with model.invoke(inputs) as invoker:
=======
        clean_output = model.output.save()
    try:
        clean_logits = clean_output.value.logits[:, -1, :]
    except:
        clean_logits = clean_output.value[:, -1, :]
    clean_logprobs = t.nn.functional.log_softmax(clean_logits, dim=-1)

    # ablated run
    with model.trace(inputs):
>>>>>>> b1b44f12
        if dictionary is None:
            if type(submodule.output.shape) == tuple:
                submodule.output[0][:, -1, feature] = 0
            else:
                submodule.output[:, -1, feature] = 0
        else:
            x = submodule.output
            if type(x.shape) == tuple:
                x = x[0]
            x_hat, f = dictionary(x, output_features=True)
            residual = x - x_hat
            
            f[:, -1, feature] = 0
            if add_residual:
                x_hat = dictionary.decode(f) + residual
            else:
                x_hat = dictionary.decode(f)
            
            if type(submodule.output.shape) == tuple:
                submodule.output[0][:] = x_hat
            else:
                submodule.output = x_hat
<<<<<<< HEAD
    
    ablated_logits = invoker.output.logits[:, -1, :]
    ablated_logprobs = t.nn.functional.log_softmax(ablated_logits, dim=-1)
    logit_diff = clean_logits - ablated_logits
    logprob_diff = clean_logprobs - ablated_logprobs

    top_logits, top_logit_tokens = t.topk(logit_diff.mean(dim=0), k=k, largest=largest)
    top_logprobs, top_logprob_tokens = t.topk(logprob_diff.mean(dim=0), k=k, largest=largest)

    return top_logits, top_logit_tokens, top_logprobs, top_logprob_tokens
=======
        ablated_output = model.output.save()
    try:
        ablated_logits = ablated_output.value.logits[:, -1, :]
    except:
        ablated_logits = ablated_output.value[:, -1, :]
    ablated_logprobs = t.nn.functional.log_softmax(ablated_logits, dim=-1)

    diff = clean_logprobs - ablated_logprobs
    top_probs, top_tokens = t.topk(diff.mean(dim=0), k=k, largest=largest)
    return top_tokens, top_probs
>>>>>>> b1b44f12


def examine_dimension(model, submodule, buffer, dictionary=None, max_length=128, n_inputs=512,
                      dim_idx=None, k=30):
    
    def _list_decode(x):
        if isinstance(x, int):
            return model.tokenizer.decode(x)
        else:
            return [_list_decode(y) for y in x]
    
    if dim_idx is None:
        dim_idx = random.randint(0, activations.shape[-1]-1)

    inputs = buffer.text_batch(batch_size=n_inputs)
<<<<<<< HEAD
    with model.invoke(inputs, max_length=max_length, truncation=True) as invoker:
=======
    with model.trace(inputs, invoker_args=dict(max_length=max_length, truncation=True)):
        tokens = model.input[1]['input_ids'].save() # if you're getting errors, check here; might only work for pythia models
>>>>>>> b1b44f12
        activations = submodule.output
        if type(activations.shape) == tuple:
            activations = activations[0]
        if dictionary is not None:
            activations = dictionary.encode(activations)
        activations = activations[:,:, dim_idx].save()
    activations = activations.value

    # get top k tokens by mean activation
<<<<<<< HEAD
    tokens = invoker.input['input_ids']
=======
    tokens = tokens.value
>>>>>>> b1b44f12
    token_mean_acts = {}
    for ctx in tokens:
        for tok in ctx:
            if tok.item() in token_mean_acts:
                continue
            idxs = (tokens == tok).nonzero(as_tuple=True)
            token_mean_acts[tok.item()] = activations[idxs].mean().item()
<<<<<<< HEAD
    sorted_tokens = sorted(token_mean_acts.items(), key=lambda x: x[1], reverse=True)
    top_tokens = sorted_tokens[:k]
    top_tokens = [(model.tokenizer.decode(tok), act) for tok, act in top_tokens]
    bottom_tokens = sorted_tokens[-k:]
    bottom_tokens = [(model.tokenizer.decode(tok), act) for tok, act in bottom_tokens]
=======
    top_tokens = sorted(token_mean_acts.items(), key=lambda x: x[1], reverse=True)[:k]
    top_tokens = [(model.tokenizer.decode(tok), act) for tok, act in top_tokens]
>>>>>>> b1b44f12

    flattened_acts = rearrange(activations, 'b n -> (b n)')
    topk_indices = t.argsort(flattened_acts, dim=0, descending=True)[:k]
    batch_indices = topk_indices // activations.shape[1]
    token_indices = topk_indices % activations.shape[1]
    tokens = [
        tokens[batch_idx, :token_idx+1].tolist() for batch_idx, token_idx in zip(batch_indices, token_indices)
    ]
    activations = [
        activations[batch_idx, :token_id+1, None, None] for batch_idx, token_id in zip(batch_indices, token_indices)
    ]
    decoded_tokens = _list_decode(tokens)
    top_contexts = text_neuron_activations(decoded_tokens, activations)

<<<<<<< HEAD
    top_logits, top_logit_tokens, top_logprobs, top_logprob_tokens = feature_effect(
=======
    top_affected = feature_effect(
>>>>>>> b1b44f12
        model,
        submodule,
        dictionary,
        dim_idx,
        tokens,
        k=k
    )
<<<<<<< HEAD
    top_affected_logits = [(model.tokenizer.decode(tok), prob.item()) for tok, prob in zip(top_logit_tokens, top_logits)]
    top_affected_logprobs = [(model.tokenizer.decode(tok), prob.item()) for tok, prob in zip(top_logprob_tokens, top_logprobs)]

    return namedtuple(
        'featureProfile',
        ['top_contexts', 'top_tokens', 'bottom_tokens', 'top_affected_logits', 'top_affected_logprobs']
    )(
        top_contexts, top_tokens, bottom_tokens, top_affected_logits, top_affected_logprobs
    )
=======
    top_affected = [(model.tokenizer.decode(tok), prob.item()) for tok, prob in zip(*top_affected)]

    return namedtuple('featureProfile', ['top_contexts', 'top_tokens', 'top_affected'])(top_contexts, top_tokens, top_affected)
>>>>>>> b1b44f12

def feature_umap(
        dictionary,
        weight='decoder', # 'encoder' or 'decoder'
        # UMAP parameters
        n_neighbors=15,
        metric='cosine',
        min_dist=0.05,
        n_components=2, # dimension of the UMAP embedding
        feat_idxs=None, # if not none, indicate the feature with a red dot
):
    """
    Fit a UMAP embedding of the dictionary features and return a plotly plot of the result."""
    if weight == 'encoder':
        df = pd.DataFrame(dictionary.encoder.weight.cpu().detach().numpy())
    else:
        df = pd.DataFrame(dictionary.decoder.weight.T.cpu().detach().numpy())
    reducer = umap.UMAP(
        n_neighbors=n_neighbors,
        metric=metric,
        min_dist=min_dist,
        n_components=n_components,
    )
    embedding = reducer.fit_transform(df)
    if feat_idxs is None:
        colors = None
    if isinstance(feat_idxs, int):
        feat_idxs = [feat_idxs]
    else:
        colors = ['blue' if i not in feat_idxs else 'red' for i in range(embedding.shape[0])]
    if n_components == 2:
        return px.scatter(x=embedding[:, 0], y=embedding[:, 1], hover_name=df.index, color=colors)
    if n_components == 3:
        return px.scatter_3d(x=embedding[:, 0], y=embedding[:, 1], z=embedding[:, 2], hover_name=df.index, color=colors)
    raise ValueError("n_components must be 2 or 3")<|MERGE_RESOLUTION|>--- conflicted
+++ resolved
@@ -6,43 +6,6 @@
 import umap
 import pandas as pd
 import plotly.express as px
-<<<<<<< HEAD
-
-def list_decode(model, x):
-    if isinstance(x, int):
-        return model.tokenizer.decode(x)
-    else:
-        return [list_decode(model, y) for y in x]
-    
-
-def random_feature(model, submodule, autoencoder, buffer,
-                   num_examples=10):
-    inputs = buffer.tokenized_batch()
-    with model.generate(max_new_tokens=1, pad_token_id=model.tokenizer.pad_token_id) as generator:
-        with generator.invoke(inputs['input_ids'], scan=False) as invoker:
-            hidden_states = submodule.output.save()
-    dictionary_activations = autoencoder.encode(hidden_states.value)
-    num_features = dictionary_activations.shape[2]
-    feat_idx = random.randint(0, num_features-1)
-    
-    flattened_acts = rearrange(dictionary_activations, 'b n d -> (b n) d')
-    acts = dictionary_activations[:, :, feat_idx].cpu()
-    flattened_acts = rearrange(acts, 'b l -> (b l)')
-    top_indices = t.argsort(flattened_acts, dim=0, descending=True)[:num_examples]
-    batch_indices = top_indices // acts.shape[1]
-    token_indices = top_indices % acts.shape[1]
-
-    tokens = [
-        inputs['input_ids'][batch_idx, :token_idx+1].tolist() for batch_idx, token_idx in zip(batch_indices, token_indices)
-    ]
-    tokens = list_decode(model, tokens)
-    activations = [
-        acts[batch_idx, :token_id+1, None, None] for batch_idx, token_id in zip(batch_indices, token_indices)
-    ]
-
-    return (feat_idx, tokens, activations)
-=======
->>>>>>> b1b44f12
 
 def feature_effect(
         model,
@@ -58,11 +21,7 @@
     Effect of ablating the feature on top k predictions for next token.
     """
     # clean run
-<<<<<<< HEAD
-    with model.invoke(inputs) as invoker:
-=======
     with model.trace(inputs):
->>>>>>> b1b44f12
         if dictionary is None:
             pass
         elif not add_residual: # run hidden state through autoencoder
@@ -70,13 +29,6 @@
                 submodule.output[0][:] = dictionary(submodule.output[0])
             else:
                 submodule.output = dictionary(submodule.output)
-<<<<<<< HEAD
-    clean_logits = invoker.output.logits[:, -1, :]
-    clean_logprobs = t.nn.functional.log_softmax(clean_logits, dim=-1)
-
-    # ablated run
-    with model.invoke(inputs) as invoker:
-=======
         clean_output = model.output.save()
     try:
         clean_logits = clean_output.value.logits[:, -1, :]
@@ -86,7 +38,6 @@
 
     # ablated run
     with model.trace(inputs):
->>>>>>> b1b44f12
         if dictionary is None:
             if type(submodule.output.shape) == tuple:
                 submodule.output[0][:, -1, feature] = 0
@@ -109,18 +60,6 @@
                 submodule.output[0][:] = x_hat
             else:
                 submodule.output = x_hat
-<<<<<<< HEAD
-    
-    ablated_logits = invoker.output.logits[:, -1, :]
-    ablated_logprobs = t.nn.functional.log_softmax(ablated_logits, dim=-1)
-    logit_diff = clean_logits - ablated_logits
-    logprob_diff = clean_logprobs - ablated_logprobs
-
-    top_logits, top_logit_tokens = t.topk(logit_diff.mean(dim=0), k=k, largest=largest)
-    top_logprobs, top_logprob_tokens = t.topk(logprob_diff.mean(dim=0), k=k, largest=largest)
-
-    return top_logits, top_logit_tokens, top_logprobs, top_logprob_tokens
-=======
         ablated_output = model.output.save()
     try:
         ablated_logits = ablated_output.value.logits[:, -1, :]
@@ -131,7 +70,6 @@
     diff = clean_logprobs - ablated_logprobs
     top_probs, top_tokens = t.topk(diff.mean(dim=0), k=k, largest=largest)
     return top_tokens, top_probs
->>>>>>> b1b44f12
 
 
 def examine_dimension(model, submodule, buffer, dictionary=None, max_length=128, n_inputs=512,
@@ -147,12 +85,8 @@
         dim_idx = random.randint(0, activations.shape[-1]-1)
 
     inputs = buffer.text_batch(batch_size=n_inputs)
-<<<<<<< HEAD
-    with model.invoke(inputs, max_length=max_length, truncation=True) as invoker:
-=======
     with model.trace(inputs, invoker_args=dict(max_length=max_length, truncation=True)):
         tokens = model.input[1]['input_ids'].save() # if you're getting errors, check here; might only work for pythia models
->>>>>>> b1b44f12
         activations = submodule.output
         if type(activations.shape) == tuple:
             activations = activations[0]
@@ -162,11 +96,7 @@
     activations = activations.value
 
     # get top k tokens by mean activation
-<<<<<<< HEAD
-    tokens = invoker.input['input_ids']
-=======
     tokens = tokens.value
->>>>>>> b1b44f12
     token_mean_acts = {}
     for ctx in tokens:
         for tok in ctx:
@@ -174,16 +104,8 @@
                 continue
             idxs = (tokens == tok).nonzero(as_tuple=True)
             token_mean_acts[tok.item()] = activations[idxs].mean().item()
-<<<<<<< HEAD
-    sorted_tokens = sorted(token_mean_acts.items(), key=lambda x: x[1], reverse=True)
-    top_tokens = sorted_tokens[:k]
-    top_tokens = [(model.tokenizer.decode(tok), act) for tok, act in top_tokens]
-    bottom_tokens = sorted_tokens[-k:]
-    bottom_tokens = [(model.tokenizer.decode(tok), act) for tok, act in bottom_tokens]
-=======
     top_tokens = sorted(token_mean_acts.items(), key=lambda x: x[1], reverse=True)[:k]
     top_tokens = [(model.tokenizer.decode(tok), act) for tok, act in top_tokens]
->>>>>>> b1b44f12
 
     flattened_acts = rearrange(activations, 'b n -> (b n)')
     topk_indices = t.argsort(flattened_acts, dim=0, descending=True)[:k]
@@ -198,11 +120,7 @@
     decoded_tokens = _list_decode(tokens)
     top_contexts = text_neuron_activations(decoded_tokens, activations)
 
-<<<<<<< HEAD
-    top_logits, top_logit_tokens, top_logprobs, top_logprob_tokens = feature_effect(
-=======
     top_affected = feature_effect(
->>>>>>> b1b44f12
         model,
         submodule,
         dictionary,
@@ -210,21 +128,9 @@
         tokens,
         k=k
     )
-<<<<<<< HEAD
-    top_affected_logits = [(model.tokenizer.decode(tok), prob.item()) for tok, prob in zip(top_logit_tokens, top_logits)]
-    top_affected_logprobs = [(model.tokenizer.decode(tok), prob.item()) for tok, prob in zip(top_logprob_tokens, top_logprobs)]
-
-    return namedtuple(
-        'featureProfile',
-        ['top_contexts', 'top_tokens', 'bottom_tokens', 'top_affected_logits', 'top_affected_logprobs']
-    )(
-        top_contexts, top_tokens, bottom_tokens, top_affected_logits, top_affected_logprobs
-    )
-=======
     top_affected = [(model.tokenizer.decode(tok), prob.item()) for tok, prob in zip(*top_affected)]
 
     return namedtuple('featureProfile', ['top_contexts', 'top_tokens', 'top_affected'])(top_contexts, top_tokens, top_affected)
->>>>>>> b1b44f12
 
 def feature_umap(
         dictionary,
